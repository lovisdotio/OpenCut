--- conflicted
+++ resolved
@@ -140,19 +140,11 @@
 ## Contributing
 
 We welcome contributions! While we're actively developing and refactoring certain areas, there are plenty of opportunities to contribute effectively.
-<<<<<<< HEAD
 
 **🎯 Focus areas:** Timeline functionality, project management, performance, bug fixes, and UI improvements outside the preview panel.
 
 **⚠️ Avoid for now:** Preview panel enhancements (fonts, stickers, effects) and export functionality - we're refactoring these with a new binary rendering approach.
 
-=======
-
-**🎯 Focus areas:** Timeline functionality, project management, performance, bug fixes, and UI improvements outside the preview panel.
-
-**⚠️ Avoid for now:** Preview panel enhancements (fonts, stickers, effects) and export functionality - we're refactoring these with a new binary rendering approach.
-
->>>>>>> ce47e88e
 See our [Contributing Guide](.github/CONTRIBUTING.md) for detailed setup instructions, development guidelines, and complete focus area guidance.
 
 **Quick start for contributors:**
